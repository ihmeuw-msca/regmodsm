--- conflicted
+++ resolved
@@ -62,10 +62,7 @@
 
 from regmodsm.linalg import get_pred_var
 from regmodsm.dimension import Dimension
-<<<<<<< HEAD
 from regmodsm.vargroup import VarGroup
-=======
->>>>>>> a860ca21
 
 _model_dict = {
     "binomial": BinomialModel,
@@ -73,161 +70,6 @@
     "poisson": PoissonModel,
 }
 
-
-<<<<<<< HEAD
-=======
-class VarGroup:
-    """Variable group created by partitioning a variable along a dimension.
-
-    Parameters
-    ----------
-    col : str
-        Name of the variable column in the data.
-    dim : Dimension, optional
-        Dimension to partition the variable on. If None, the variable is
-        not partitioned.
-    lam : float, optional
-        Regularization parameter for the coefficients in the variable
-        group. Default is 0. If the dimension is numerical, a Gaussian
-        prior with mean 0 and standard deviation 1/sqrt(lam) is set on
-        the differences between neighboring coefficients along the
-        dimension. If the dimension is categorical, a Gaussian prior
-        with mean 0 and standard deviation 1/sqrt(lam) is set on the
-        coefficients.
-    lam_mean : float, optional
-        Regularization parameter for the mean of the coefficients in the
-        variable group. Default is 1e-8. A Gaussian prior with mean 0
-        and standard deviation 1/sqrt(lam_mean) is set on the mean of
-        the coefficients.
-    gprior : tuple, optional
-        Gaussian prior for the variable. Default is (0, np.inf).
-        Argument is overwritten with (0, 1/sqrt(lam)) if dimension is
-        categorical.
-    uprior : tuple, optional
-        Uniform prior for the variable. Default is (-np.inf, np.inf).
-    scale_by_distance : bool, optional
-        Whether to scale the prior standard deviation by the distance
-        between the neighboring values along the dimension. For
-        numerical dimensions only. Default is False.
-
-    """
-
-    def __init__(
-        self,
-        col: str,
-        dim: Dimension | None = None,
-        lam: float = 0.0,
-        lam_mean: float = 1e-8,
-        gprior: tuple[float, float] = (0.0, np.inf),
-        uprior: tuple[float, float] = (-np.inf, np.inf),
-        scale_by_distance: bool = False,
-    ) -> None:
-        self.col = col
-        self.dim = dim
-        self.lam = lam
-        self.lam_mean = lam_mean
-        self._gprior = gprior
-        self._uprior = uprior
-        self.scale_by_distance = scale_by_distance
-
-        # transfer lam to gprior when dim is categorical
-        if self.dim is not None:
-            if self.dim.type == "categorical" and self.lam > 0.0:
-                self._gprior = (0.0, 1.0 / np.sqrt(self.lam))
-
-    @property
-    def gprior(self) -> GaussianPrior:
-        """Gaussian prior for the variable group."""
-        return GaussianPrior(mean=self._gprior[0], sd=self._gprior[1])
-
-    @property
-    def uprior(self) -> UniformPrior:
-        """Uniform prior for the variable group."""
-        return UniformPrior(lb=self._uprior[0], ub=self._uprior[1])
-
-    @property
-    def priors(self) -> list[Prior]:
-        """List of Gaussian and Uniform priors for the variable group."""
-        return [self.gprior, self.uprior]
-
-    @property
-    def size(self) -> int:
-        """Number of variables in the variable group."""
-        if self.dim is None:
-            return 1
-        return self.dim.size
-
-    def get_variables(self) -> list[Variable]:
-        """Returns the list of variables in the variable group."""
-        if self.dim is None:
-            return [Variable(self.col, priors=self.priors)]
-        variables = [
-            Variable(name, priors=self.priors)
-            for name in self.dim.get_dummy_names(self.col)
-        ]
-        return variables
-
-    def get_smoothing_gprior(self) -> tuple[NDArray, NDArray]:
-        """Returns the smoothing Gaussian prior for the variable group.
-
-        If the dimension is numerical and lam > 0, a Gaussian prior with
-        mean 0 and standard deviation 1/sqrt(lam) is set on the
-        differences between neighboring coefficients along the
-        dimension. For both dimension types if lam_mean > 0, a Gaussian
-        prior with mean 0 and standard deviation 1/sqrt(lam_mean) is set
-        on the mean of the coefficients.
-
-        Returns
-        -------
-        tuple[NDArray, NDArray]
-            Smoothing Gaussian prior matrix and vector.
-
-        """
-        n = self.size
-        mat = np.empty(shape=(0, n))
-        vec = np.empty(shape=(2, 0))
-
-        if self.dim is not None:
-            if self.dim.type == "numerical" and self.lam > 0.0:
-                mat = np.zeros(shape=(n - 1, n))
-                id0 = np.diag_indices(n - 1)
-                id1 = (id0[0], id0[1] + 1)
-                mat[id0], mat[id1] = -1.0, 1.0
-                vec = np.zeros(shape=(2, n - 1))
-                vec[1] = 1 / np.sqrt(self.lam)
-                if self.scale_by_distance:
-                    delta = np.diff(self.dim.vals)
-                    delta /= delta.min()
-                    vec[1] *= delta
-
-            if self.lam_mean > 0.0:
-                mat = np.vstack([mat, np.repeat(1.0 / n, n)])
-                vec = np.hstack(
-                    [vec, np.array([[0.0], [1.0 / np.sqrt(self.lam_mean)]])]
-                )
-
-        return mat, vec
-
-    def expand_data(self, data: DataFrame) -> DataFrame:
-        """Expand the variable into multiple columns based on the dimension.
-
-        Parameters
-        ----------
-        data : DataFrame
-            Data containing the variable column.
-
-        Returns
-        -------
-        DataFrame
-            Expanded variable columns.
-
-        """
-        if self.dim is None:
-            return DataFrame(index=data.index)
-        return self.dim.get_dummies(data, column=self.col)
-
-
->>>>>>> a860ca21
 class Model:
     """RegMod Smooth model.
 
